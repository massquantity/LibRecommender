"""

Reference: Xiangnan He et al. "Neural Collaborative Filtering"
           (https://arxiv.org/pdf/1708.05031.pdf)

author: massquantity

"""
from tensorflow.keras.initializers import truncated_normal as tf_truncated_normal

from ..bases import ModelMeta, TfBase
from ..prediction import normalize_prediction
from ..tfops import dense_nn, dropout_config, reg_config, tf, tf_dense
from ..training import TensorFlowTrainer
from ..utils.validate import check_unknown, convert_id


class NCF(TfBase, metaclass=ModelMeta):
    user_variables = ["user_gmf", "user_mlp"]
    item_variables = ["item_gmf", "item_mlp"]

    def __init__(
        self,
        task,
        data_info,
        loss_type="cross_entropy",
        embed_size=16,
        n_epochs=20,
        lr=0.01,
        lr_decay=False,
        epsilon=1e-5,
        reg=None,
        batch_size=256,
        num_neg=1,
        use_bn=True,
        dropout_rate=None,
        hidden_units="128,64,32",
        batch_sampling=False,
        seed=42,
        lower_upper_bound=None,
        tf_sess_config=None,
        with_training=True,
    ):
        super().__init__(task, data_info, lower_upper_bound, tf_sess_config)

        self.all_args = locals()
        self.task = task
        self.data_info = data_info
        self.loss_type = loss_type
        self.embed_size = embed_size
        self.n_epochs = n_epochs
        self.lr = lr
        self.lr_decay = lr_decay
        self.reg = reg_config(reg)
        self.batch_size = batch_size
        self.batch_sampling = batch_sampling
        self.num_neg = num_neg
        self.use_bn = use_bn
        self.dropout_rate = dropout_config(dropout_rate)
        self.hidden_units = list(map(int, hidden_units.split(",")))
        self.n_users = data_info.n_users
        self.n_items = data_info.n_items
        self.seed = seed
        self.user_consumed = data_info.user_consumed
        self._build_model()
        if with_training:
            self.trainer = TensorFlowTrainer(
                self,
                task,
                loss_type,
                n_epochs,
                lr,
                lr_decay,
                epsilon,
                batch_size,
                num_neg,
            )

    def _build_model(self):
        self.user_indices = tf.placeholder(tf.int32, shape=[None])
        self.item_indices = tf.placeholder(tf.int32, shape=[None])
        self.labels = tf.placeholder(tf.float32, shape=[None])
        self.is_training = tf.placeholder_with_default(False, shape=[])

        user_gmf = tf.get_variable(
            name="user_gmf",
            shape=[self.n_users + 1, self.embed_size],
            initializer=tf_truncated_normal(0.0, 0.01),
            regularizer=self.reg,
        )
        item_gmf = tf.get_variable(
            name="item_gmf",
            shape=[self.n_items + 1, self.embed_size],
            initializer=tf_truncated_normal(0.0, 0.01),
            regularizer=self.reg,
        )
        user_mlp = tf.get_variable(
            name="user_mlp",
            shape=[self.n_users + 1, self.embed_size],
            initializer=tf_truncated_normal(0.0, 0.01),
            regularizer=self.reg,
        )
        item_mlp = tf.get_variable(
            name="item_mlp",
            shape=[self.n_items + 1, self.embed_size],
            initializer=tf_truncated_normal(0.0, 0.01),
            regularizer=self.reg,
        )

        user_gmf_embed = tf.nn.embedding_lookup(user_gmf, self.user_indices)
        item_gmf_embed = tf.nn.embedding_lookup(item_gmf, self.item_indices)
        user_mlp_embed = tf.nn.embedding_lookup(user_mlp, self.user_indices)
        item_mlp_embed = tf.nn.embedding_lookup(item_mlp, self.item_indices)

        gmf_layer = tf.multiply(user_gmf_embed, item_gmf_embed)
        mlp_input = tf.concat([user_mlp_embed, item_mlp_embed], axis=1)
        mlp_layer = dense_nn(
            mlp_input,
            self.hidden_units,
            use_bn=self.use_bn,
            dropout_rate=self.dropout_rate,
            is_training=self.is_training,
        )
        concat_layer = tf.concat([gmf_layer, mlp_layer], axis=1)
        self.output = tf.reshape(tf_dense(units=1)(concat_layer), [-1])

    def predict(self, user, item, feats=None, cold_start="average", inner_id=False):
        assert feats is None, "NCF can't use features."
        user, item = convert_id(self, user, item, inner_id)
        unknown_num, unknown_index, user, item = check_unknown(self, user, item)
        preds = self.sess.run(
            self.output,
            feed_dict={
                self.user_indices: user,
                self.item_indices: item,
                self.is_training: False,
            },
        )
        return normalize_prediction(preds, self, cold_start, unknown_num, unknown_index)

    def recommend_user(
        self,
        user,
        n_rec,
        user_feats=None,
        item_data=None,
        cold_start="average",
        inner_id=False,
        filter_consumed=True,
        random_rec=False,
<<<<<<< HEAD
    ):
        assert user_feats is None and item_data is None, "NCF can't use features."
        return super().recommend_user(
            user,
            n_rec,
            user_feats,
            item_data,
            cold_start,
            inner_id,
            filter_consumed,
            random_rec,
=======
        return_scores=False,
    ):
        assert user_feats is None and item_data is None, "NCF doesn't use features."
        user_id = check_unknown_user(self.data_info, user, inner_id)
        if user_id is None:
            if cold_start == "average":
                user_id = self.n_users
            elif cold_start == "popular":
                return popular_recommendations(self.data_info, inner_id, n_rec)
            else:
                raise ValueError(f"unknown cold start: {cold_start}")

        user_indices = np.full(self.n_items, user_id)
        item_indices = np.arange(self.n_items)
        preds = self.sess.run(
            self.output,
            feed_dict={
                self.user_indices: user_indices,
                self.item_indices: item_indices,
                self.is_training: False,
            },
        )
        return rank_recommendations(
            self.task,
            preds,
            n_rec,
            self.n_items,
            self.user_consumed[user_id],
            self.data_info.id2item,
            inner_id,
            filter_consumed,
            random_rec,
            return_scores,
>>>>>>> 88f0fc7f
        )<|MERGE_RESOLUTION|>--- conflicted
+++ resolved
@@ -148,7 +148,7 @@
         inner_id=False,
         filter_consumed=True,
         random_rec=False,
-<<<<<<< HEAD
+
     ):
         assert user_feats is None and item_data is None, "NCF can't use features."
         return super().recommend_user(
@@ -160,39 +160,4 @@
             inner_id,
             filter_consumed,
             random_rec,
-=======
-        return_scores=False,
-    ):
-        assert user_feats is None and item_data is None, "NCF doesn't use features."
-        user_id = check_unknown_user(self.data_info, user, inner_id)
-        if user_id is None:
-            if cold_start == "average":
-                user_id = self.n_users
-            elif cold_start == "popular":
-                return popular_recommendations(self.data_info, inner_id, n_rec)
-            else:
-                raise ValueError(f"unknown cold start: {cold_start}")
-
-        user_indices = np.full(self.n_items, user_id)
-        item_indices = np.arange(self.n_items)
-        preds = self.sess.run(
-            self.output,
-            feed_dict={
-                self.user_indices: user_indices,
-                self.item_indices: item_indices,
-                self.is_training: False,
-            },
-        )
-        return rank_recommendations(
-            self.task,
-            preds,
-            n_rec,
-            self.n_items,
-            self.user_consumed[user_id],
-            self.data_info.id2item,
-            inner_id,
-            filter_consumed,
-            random_rec,
-            return_scores,
->>>>>>> 88f0fc7f
         )