import numpy as np

from ..data.data_generator import SparseTensorSequence
from ..evaluation import print_metrics
from ..tfops import choose_tf_loss, get_feed_dict, lr_decay_config, tf, var_list_by_name
from ..training.trainer import BaseTrainer
from ..utils.constants import EMBEDDING_MODELS
from ..utils.misc import colorize, time_block
from ..utils.sampling import PairwiseSampling, PairwiseSamplingSeq


class TensorFlowTrainer(BaseTrainer):
    def __init__(
        self,
        model,
        task,
        loss_type,
        n_epochs,
        lr,
        lr_decay,
        epsilon,
        batch_size,
        num_neg,
        k,
        eval_batch_size,
        eval_user_num,
        *args,
        **kwargs,
    ):
        super().__init__(
            model,
            task,
            loss_type,
            n_epochs,
            lr,
            lr_decay,
            epsilon,
            batch_size,
            num_neg,
            k,
            eval_batch_size,
            eval_user_num,
        )
        self.sess = model.sess
        self.use_reg = self._check_reg()
        self._build_train_ops(*args, **kwargs)

    def run(self, train_data, verbose, shuffle, eval_data, metrics):
        data_generator = self.get_data_generator(train_data)
        for epoch in range(1, self.n_epochs + 1):
            if self.lr_decay:
                print(
                    f"With lr_decay, epoch {epoch} learning rate: "
                    f"{self.sess.run(self.lr)}"
                )
            with time_block(f"Epoch {epoch}", verbose):
                train_total_loss = []
                for data in data_generator(shuffle, self.batch_size):
                    user_indices = data[0]
                    item_indices = data[1]
                    labels = data[2]
                    sparse_indices = data[3] if len(data) >= 4 else None
                    dense_values = data[4] if len(data) >= 5 else None
                    user_interacted_seq = data[5] if len(data) >= 6 else None
                    user_interacted_len = data[6] if len(data) >= 7 else None
                    feed_dict = get_feed_dict(
                        self.model,
                        user_indices,
                        item_indices,
                        labels,
                        sparse_indices,
                        dense_values,
                        user_interacted_seq,
                        user_interacted_len,
                        is_training=True,
                    )
                    train_loss, _ = self.sess.run(
                        [self.loss, self.training_op], feed_dict
                    )
                    train_total_loss.append(train_loss)

            if verbose > 1:
                train_loss_str = "train_loss: " + str(
                    round(float(np.mean(train_total_loss)), 4)
                )
                print(f"\t {colorize(train_loss_str, 'green')}")
                # get embedding for evaluation
                if self.model.model_name in EMBEDDING_MODELS:
                    self.model.set_embeddings()
                print_metrics(
                    model=self.model,
                    eval_data=eval_data,
                    metrics=metrics,
                    eval_batch_size=self.eval_batch_size,
                    k=self.k,
                    sample_user_num=self.eval_user_num,
                    seed=self.model.seed,
                )
                print("=" * 30)

    def _build_train_ops(self, **kwargs):
        self.loss = choose_tf_loss(self.model, self.task, self.loss_type)
        if self.use_reg:
            reg_keys = tf.get_collection(tf.GraphKeys.REGULARIZATION_LOSSES)
            total_loss = self.loss + tf.add_n(reg_keys)
        else:
            total_loss = self.loss

        if self.lr_decay:
            n_batches = int(self.model.data_info.data_size / self.batch_size)
            self.lr, global_steps = lr_decay_config(self.lr, n_batches, **kwargs)
        else:
            self.lr, global_steps = self.lr, None

        # https://github.com/tensorflow/tensorflow/blob/v1.15.0/tensorflow/python/training/adam.py#L64
<<<<<<< HEAD
        # According to the official comment, default value of 1e-8 for `epsilon` is generally not good,
        # so here we choose 4e-5.
=======
        # According to the official comment, default value of 1e-8 for `epsilon` is generally not good, so here we choose 4e-5.
>>>>>>> c25ba816
        # Users can try tuning this hyperparameter when training is unstable.
        optimizer = tf.train.AdamOptimizer(self.lr, epsilon=self.epsilon)
        optimizer_op = optimizer.minimize(total_loss, global_step=global_steps)
        update_ops = tf.get_collection(tf.GraphKeys.UPDATE_OPS)
        self.training_op = tf.group([optimizer_op, update_ops])
        self.sess.run(tf.global_variables_initializer())

    def _check_reg(self):
        if hasattr(self.model, "reg") and self.model.reg is not None:
            return True
        else:
            return False


class YoutubeRetrievalTrainer(TensorFlowTrainer):
    def __init__(
        self,
        model,
        task,
        loss_type,
        n_epochs,
        lr,
        lr_decay,
        epsilon,
        batch_size,
        num_sampled_per_batch,
        k,
        eval_batch_size,
        eval_user_num,
        sampler,
    ):
        super().__init__(
            model,
            task,
            loss_type,
            n_epochs,
            lr,
            lr_decay,
            epsilon,
            batch_size,
            1,
            k,
            eval_batch_size,
            eval_user_num,
            num_sampled_per_batch,
            sampler,
        )

    def run(self, train_data, verbose, shuffle, eval_data, metrics):
        data_generator = SparseTensorSequence(
            train_data,
            self.model.data_info,
            self.model.sparse,
            self.model.dense,
            self.model.interaction_mode,
            self.model.max_seq_len,
            self.model.n_items,
        )
        for epoch in range(1, self.n_epochs + 1):
            if self.lr_decay:
                print(
                    f"With lr_decay, epoch {epoch} learning rate: "
                    f"{self.sess.run(self.lr)}"
                )
            with time_block(f"Epoch {epoch}", verbose):
                train_total_loss = []
                for data in data_generator(shuffle, self.batch_size):
                    feed_dict = {
                        self.model.modified_batch_size: data[0],
                        self.model.item_interaction_indices: data[1],
                        self.model.item_interaction_values: data[2],
                        self.model.item_indices: data[3],
                        self.model.is_training: True,
                    }
                    if self.model.sparse:
                        feed_dict.update({self.model.sparse_indices: data[4]})
                    if self.model.dense:
                        feed_dict.update({self.model.dense_values: data[5]})
                    train_loss, _ = self.sess.run(
                        [self.loss, self.training_op], feed_dict
                    )
                    train_total_loss.append(train_loss)

            if verbose > 1:
                train_loss_str = "train_loss: " + str(
                    round(float(np.mean(train_total_loss)), 4)
                )
                print(f"\t {colorize(train_loss_str, 'green')}")
                self.model.set_embeddings()
                print_metrics(
                    model=self.model,
                    eval_data=eval_data,
                    metrics=metrics,
                    eval_batch_size=self.eval_batch_size,
                    k=self.k,
                    sample_user_num=self.eval_user_num,
                    seed=self.model.seed,
                )
                print("=" * 30)

    def _build_train_ops(self, num_sampled_per_batch, sampler, **kwargs):
        num_sampled_per_batch = (
            num_sampled_per_batch
            if num_sampled_per_batch and num_sampled_per_batch > 0
            else self.batch_size
        )
        # By default, `sampled_softmax_loss` and `nce_loss` in tensorflow
        # uses `log_uniform_candidate_sampler` to sample negative items,
        # which may not be suitable in recommendation scenarios.
        labels = tf.reshape(self.model.item_indices, [-1, 1])
        sampled_values = (
            tf.random.uniform_candidate_sampler(
                true_classes=labels,
                num_true=1,
                num_sampled=num_sampled_per_batch,
                unique=True,
                range_max=self.model.n_items,
            )
            if sampler == "uniform"
            else None
        )

        if self.loss_type == "nce":
            self.loss = tf.reduce_mean(
                tf.nn.nce_loss(
                    weights=self.model.nce_weights,
                    biases=self.model.nce_biases,
                    labels=labels,
                    inputs=self.model.user_vector_repr,
                    num_sampled=num_sampled_per_batch,
                    num_classes=self.model.n_items,
                    num_true=1,
                    sampled_values=sampled_values,
                    remove_accidental_hits=True,
                    partition_strategy="div",
                )
            )
        elif self.loss_type == "sampled_softmax":
            self.loss = tf.reduce_mean(
                tf.nn.sampled_softmax_loss(
                    weights=self.model.nce_weights,
                    biases=self.model.nce_biases,
                    labels=labels,
                    inputs=self.model.user_vector_repr,
                    num_sampled=num_sampled_per_batch,
                    num_classes=self.model.n_items,
                    num_true=1,
                    sampled_values=sampled_values,
                    remove_accidental_hits=True,
                    seed=self.model.seed,
                    partition_strategy="div",
                )
            )
        else:
            raise ValueError("Loss type must either be `nce` or `sampled_softmax`")

        if self.use_reg:
            reg_keys = tf.get_collection(tf.GraphKeys.REGULARIZATION_LOSSES)
            total_loss = self.loss + tf.add_n(reg_keys)
        else:
            total_loss = self.loss

        if self.lr_decay:
            n_batches = int(self.model.data_info.data_size / self.batch_size)
            self.lr, global_steps = lr_decay_config(self.lr, n_batches, **kwargs)
        else:
            global_steps = None

        optimizer = tf.train.AdamOptimizer(self.lr, epsilon=self.epsilon)
        optimizer_op = optimizer.minimize(total_loss, global_step=global_steps)
        update_ops = tf.get_collection(tf.GraphKeys.UPDATE_OPS)
        self.training_op = tf.group([optimizer_op, update_ops])
        self.sess.run(tf.global_variables_initializer())


class BPRTrainer(TensorFlowTrainer):
    def __init__(
        self,
        model,
        task,
        loss_type,
        n_epochs,
        lr,
        lr_decay,
        epsilon,
        batch_size,
        num_neg,
        k,
        eval_batch_size,
        eval_user_num,
    ):
        super().__init__(
            model,
            task,
            loss_type,
            n_epochs,
            lr,
            lr_decay,
            epsilon,
            batch_size,
            num_neg,
            k,
            eval_batch_size,
            eval_user_num,
        )

    def run(self, train_data, verbose, shuffle, eval_data, metrics):
        data_generator = PairwiseSampling(
            train_data, self.model.data_info, self.num_neg
        )
        for epoch in range(1, self.n_epochs + 1):
            if self.lr_decay:
                print(
                    f"With lr_decay, epoch {epoch} learning rate: "
                    f"{self.sess.run(self.lr)}"
                )
            with time_block(f"Epoch {epoch}", verbose):
                for data in data_generator(shuffle, self.batch_size):
                    self.sess.run(
                        self.training_op,
                        feed_dict={
                            self.model.user_indices: data[0],
                            self.model.item_indices_pos: data[1],
                            self.model.item_indices_neg: data[2],
                        },
                    )

            if verbose > 1:
                # get embedding for evaluation
                self.model.set_embeddings()
                print_metrics(
                    model=self.model,
                    eval_data=eval_data,
                    metrics=metrics,
                    eval_batch_size=self.eval_batch_size,
                    k=self.k,
                    sample_user_num=self.eval_user_num,
                    seed=self.model.seed,
                )
                print("=" * 30)


class RNN4RecTrainer(TensorFlowTrainer):
    def __init__(
        self,
        model,
        task,
        loss_type,
        n_epochs,
        lr,
        lr_decay,
        epsilon,
        batch_size,
        num_neg,
        k,
        eval_batch_size,
        eval_user_num,
    ):
        super().__init__(
            model,
            task,
            loss_type,
            n_epochs,
            lr,
            lr_decay,
            epsilon,
            batch_size,
            num_neg,
            k,
            eval_batch_size,
            eval_user_num,
        )

    def run(self, train_data, verbose, shuffle, eval_data, metrics):
        if self.task == "rating" or self.loss_type in ("cross_entropy", "focal"):
            super().run(train_data, verbose, shuffle, eval_data, metrics)
        elif self.loss_type == "bpr":
            self._run_bpr(train_data, verbose, shuffle, eval_data, metrics)
        else:
            raise ValueError(f"unknown task or loss: {self.task}, {self.loss_type}")

    def _run_bpr(self, train_data, verbose, shuffle, eval_data, metrics):
        data_generator = PairwiseSamplingSeq(
            dataset=train_data,
            data_info=self.model.data_info,
            num_neg=self.num_neg,
            mode=self.model.interaction_mode,
            num=self.model.max_seq_len,
        )
        for epoch in range(1, self.n_epochs + 1):
            if self.lr_decay:
                print(
                    f"With lr_decay, epoch {epoch} learning rate: "
                    f"{self.sess.run(self.lr)}"
                )
            with time_block(f"Epoch {epoch}", verbose):
                train_total_loss = []
                for _, item_pos, item_neg, u_seq, u_len in data_generator(
                    shuffle, self.batch_size
                ):
                    u_len = np.asarray(u_len).astype(np.int64)
                    feed_dict = {
                        self.model.user_interacted_seq: u_seq,
                        self.model.user_interacted_len: u_len,
                        self.model.item_indices_pos: item_pos,
                        self.model.item_indices_neg: item_neg,
                    }
                    train_loss, _ = self.sess.run(
                        [self.loss, self.training_op], feed_dict
                    )
                    train_total_loss.append(train_loss)

            if verbose > 1:
                train_loss_str = "train_loss: " + str(
                    round(float(np.mean(train_total_loss)), 4)
                )
                print(f"\t {colorize(train_loss_str, 'green')}")
                # get embedding for evaluation
                self.model.set_embeddings()
                print_metrics(
                    model=self.model,
                    eval_data=eval_data,
                    metrics=metrics,
                    eval_batch_size=self.eval_batch_size,
                    k=self.k,
                    sample_user_num=self.eval_user_num,
                    seed=self.model.seed,
                )
                print("=" * 30)


class WideDeepTrainer(TensorFlowTrainer):
    def __init__(
        self,
        model,
        task,
        loss_type,
        n_epochs,
        lr,
        lr_decay,
        epsilon,
        batch_size,
        num_neg,
        k,
        eval_batch_size,
        eval_user_num,
    ):
        super().__init__(
            model,
            task,
            loss_type,
            n_epochs,
            lr,
            lr_decay,
            epsilon,
            batch_size,
            num_neg,
            k,
            eval_batch_size,
            eval_user_num,
        )

    def _build_train_ops(self, **kwargs):
        self.loss = choose_tf_loss(self.model, self.task, self.loss_type)
        if self.use_reg:
            reg_keys = tf.get_collection(tf.GraphKeys.REGULARIZATION_LOSSES)
            total_loss = self.loss + tf.add_n(reg_keys)
        else:
            total_loss = self.loss

        if self.lr_decay:
            n_batches = int(self.model.data_info.data_size / self.batch_size)
            self.lr["wide"], wide_global_steps = lr_decay_config(
                self.lr["wide"], n_batches, **kwargs
            )
            self.lr["deep"], deep_global_steps = lr_decay_config(
                self.lr["deep"], n_batches, **kwargs
            )
        else:
            wide_global_steps = deep_global_steps = None

        var_dict = var_list_by_name(names=["wide", "deep"])
        # print(f"{colorize('Wide_variables', 'blue')}: {var_dict['wide']}\n"
        #       f"{colorize('Deep_variables', 'blue')}: {var_dict['deep']}")
        wide_optimizer = tf.train.FtrlOptimizer(
            self.lr["wide"], l1_regularization_strength=1e-3
        )
        wide_optimizer_op = wide_optimizer.minimize(
            loss=total_loss, global_step=wide_global_steps, var_list=var_dict["wide"]
        )

        deep_optimizer = tf.train.AdamOptimizer(self.lr["deep"], epsilon=self.epsilon)
        deep_optimizer_op = deep_optimizer.minimize(
            loss=total_loss, global_step=deep_global_steps, var_list=var_dict["deep"]
        )

        update_ops = tf.get_collection(tf.GraphKeys.UPDATE_OPS)
        self.training_op = tf.group([wide_optimizer_op, deep_optimizer_op, update_ops])
        self.sess.run(tf.global_variables_initializer())<|MERGE_RESOLUTION|>--- conflicted
+++ resolved
@@ -113,12 +113,7 @@
             self.lr, global_steps = self.lr, None
 
         # https://github.com/tensorflow/tensorflow/blob/v1.15.0/tensorflow/python/training/adam.py#L64
-<<<<<<< HEAD
-        # According to the official comment, default value of 1e-8 for `epsilon` is generally not good,
-        # so here we choose 4e-5.
-=======
         # According to the official comment, default value of 1e-8 for `epsilon` is generally not good, so here we choose 4e-5.
->>>>>>> c25ba816
         # Users can try tuning this hyperparameter when training is unstable.
         optimizer = tf.train.AdamOptimizer(self.lr, epsilon=self.epsilon)
         optimizer_op = optimizer.minimize(total_loss, global_step=global_steps)
