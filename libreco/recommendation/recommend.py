--- conflicted
+++ resolved
@@ -8,7 +8,6 @@
     get_recommend_indices_and_values,
 )
 from ..tfops import get_feed_dict
-<<<<<<< HEAD
 
 
 def construct_rec(data_info, user_ids, computed_recs, inner_id):
@@ -23,16 +22,6 @@
             )
     return result_recs
 
-=======
-
-
-def popular_recommendations(data_info, inner_id, n_rec):
-    if not inner_id:
-        return np.array(data_info.popular_items[:n_rec])
-    else:
-        top_populars = data_info.popular_items[:n_rec]
-        return np.array([data_info.item2id[i] for i in top_populars])
->>>>>>> 88f0fc7f
 
 # def rank_recommendations(preds, model, user_id, n_rec, inner_id):
 #    if model.task == "ranking":
@@ -51,7 +40,6 @@
 #    )
 #    return list(recs_and_scores)
 
-<<<<<<< HEAD
 
 def recommend_from_embedding(
     task,
@@ -74,25 +62,6 @@
         filter_consumed,
         random_rec,
     )
-=======
-# def rank_recommendations(preds, model, user_id, n_rec, inner_id):
-#    if model.task == "ranking":
-#        preds = expit(preds)
-#    consumed = set(model.user_consumed[user_id])
-#    count = n_rec + len(consumed)
-#    ids = np.argpartition(preds, -count)[-count:]
-#    rank = sorted(zip(ids, preds[ids]), key=lambda x: -x[1])
-#    recs_and_scores = islice(
-#        (
-#            rec if inner_id else (model.data_info.id2item[rec[0]], rec[1])
-#            for rec in rank
-#            if rec[0] not in consumed and rec[0] in model.data_info.id2item
-#        ),
-#        n_rec,
-#    )
-#    return list(recs_and_scores)
-
->>>>>>> 88f0fc7f
 
 def recommend_from_embedding(
     task,
@@ -120,7 +89,6 @@
         return_scores,
     )
 
-<<<<<<< HEAD
 def recommend_tf_feat(
     model,
     user_ids,
@@ -148,28 +116,6 @@
     sparse_indices = np.concatenate(sparse_indices, axis=0) if sparse_indices else None
     dense_values = np.concatenate(dense_values, axis=0) if dense_values else None
 
-=======
-
-def recommend_tf_feat(
-    model,
-    user_id,
-    n_rec,
-    user_feats,
-    item_data,
-    inner_id,
-    filter_consumed,
-    random_rec,
-    return_scores,
-):
-    (
-        user_indices,
-        item_indices,
-        sparse_indices,
-        dense_values,
-    ) = get_recommend_indices_and_values(
-        model.data_info, user_id, model.n_items, model.sparse, model.dense
-    )
->>>>>>> 88f0fc7f
     if user_feats is not None:
         assert isinstance(
             user_feats, (dict, pd.Series)
@@ -205,7 +151,6 @@
     preds = model.sess.run(model.output, get_feed_dict(**params))
     return rank_recommendations(
         model.task,
-<<<<<<< HEAD
         user_ids,
         preds,
         n_rec,
@@ -213,15 +158,4 @@
         model.user_consumed,
         filter_consumed,
         random_rec,
-=======
-        preds,
-        n_rec,
-        model.n_items,
-        model.user_consumed[user_id],
-        model.data_info.id2item,
-        inner_id,
-        filter_consumed,
-        random_rec,
-        return_scores,
->>>>>>> 88f0fc7f
     )